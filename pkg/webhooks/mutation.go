--- conflicted
+++ resolved
@@ -65,17 +65,8 @@
 	ctx.AddResource(request.Object.Raw)
 	ctx.AddUserInfo(userRequestInfo)
 	policyContext := engine.PolicyContext{
-<<<<<<< HEAD
-		NewResource: resource,
-		Context:     ctx,
-		AdmissionInfo: engine.RequestInfo{
-			Roles:             roles,
-			ClusterRoles:      clusterRoles,
-			AdmissionUserInfo: request.UserInfo},
-=======
-		NewResource:   *resource,
+		NewResource:   resource,
 		AdmissionInfo: userRequestInfo,
->>>>>>> ffd2179b
 	}
 
 	for _, policy := range policies {
