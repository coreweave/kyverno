--- conflicted
+++ resolved
@@ -1,8 +1,6 @@
 package webhooks
 
 import (
-<<<<<<< HEAD
-=======
 	"reflect"
 	"sort"
 	"time"
@@ -10,7 +8,6 @@
 	"github.com/nirmata/kyverno/pkg/openapi"
 
 	"github.com/golang/glog"
->>>>>>> 2768574a
 	kyverno "github.com/nirmata/kyverno/pkg/api/kyverno/v1"
 	v1 "github.com/nirmata/kyverno/pkg/api/kyverno/v1"
 	"github.com/nirmata/kyverno/pkg/engine"
@@ -61,13 +58,8 @@
 	}
 
 	for _, policy := range policies {
-<<<<<<< HEAD
 		logger.V(2).Info("evaluating policy", "policy", policy.Name)
 
-=======
-		glog.V(2).Infof("Handling mutation for Kind=%s, Namespace=%s Name=%s UID=%s patchOperation=%s",
-			resource.GetKind(), resource.GetNamespace(), resource.GetName(), request.UID, request.Operation)
->>>>>>> 2768574a
 		policyContext.Policy = policy
 		engineResponse := engine.Mutate(policyContext)
 		engineResponses = append(engineResponses, engineResponse)
