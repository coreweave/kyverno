package common

import (
	"errors"
	"fmt"
	"io/ioutil"
	"net/http"
	"path/filepath"
	"strings"

	"github.com/go-git/go-billy/v5"
	v1 "github.com/kyverno/kyverno/pkg/api/kyverno/v1"
	"github.com/kyverno/kyverno/pkg/common"
	client "github.com/kyverno/kyverno/pkg/dclient"
	engineutils "github.com/kyverno/kyverno/pkg/engine/utils"
	"github.com/kyverno/kyverno/pkg/utils"
	"k8s.io/apimachinery/pkg/apis/meta/v1/unstructured"
	"k8s.io/apimachinery/pkg/runtime/schema"
	"k8s.io/client-go/kubernetes/scheme"
	log "sigs.k8s.io/controller-runtime/pkg/log"
	"sigs.k8s.io/yaml"
)

// GetResources gets matched resources by the given policies
// the resources are fetched from
// - local paths to resources, if given
// - the k8s cluster, if given
func GetResources(policies []*v1.ClusterPolicy, resourcePaths []string, dClient *client.Client, cluster bool, namespace string, policyReport bool) ([]*unstructured.Unstructured, error) {
	resources := make([]*unstructured.Unstructured, 0)
	var err error
	var resourceTypesMap = make(map[string]bool)
	var resourceTypes []string

	for _, policy := range policies {
		for _, rule := range policy.Spec.Rules {
<<<<<<< HEAD
			for _, kind := range rule.MatchResources.Kinds {
				resourceTypesMap[common.GetFormatedKind(kind)] = true
			}
=======
			resourceTypesMap = getKindsFromPolicy(rule)
>>>>>>> dfd9a8d6
		}
	}

	for kind := range resourceTypesMap {
		resourceTypes = append(resourceTypes, kind)
	}

	if cluster && dClient != nil {
		resources, err = whenClusterIsTrue(resourceTypes, dClient, namespace, resourcePaths, policyReport)
		if err != nil {
			return resources, err
		}
	} else if len(resourcePaths) > 0 {
		resources, err = whenClusterIsFalse(resourcePaths, policyReport)
		if err != nil {
			return resources, err
		}
	}
	return resources, err
}

func whenClusterIsTrue(resourceTypes []string, dClient *client.Client, namespace string, resourcePaths []string, policyReport bool) ([]*unstructured.Unstructured, error) {
	resources := make([]*unstructured.Unstructured, 0)
	resourceMap, err := getResourcesOfTypeFromCluster(resourceTypes, dClient, namespace)
	if err != nil {
		return nil, err
	}

	if len(resourcePaths) == 0 {
		for _, rr := range resourceMap {
			resources = append(resources, rr)
		}
	} else {
		for _, resourcePath := range resourcePaths {
			lenOfResource := len(resources)
			for rn, rr := range resourceMap {
				s := strings.Split(rn, "-")
				if s[2] == resourcePath {
					resources = append(resources, rr)
				}
			}

			if lenOfResource >= len(resources) {
				if policyReport {
					log.Log.V(3).Info(fmt.Sprintf("%s not found in cluster", resourcePath))
				} else {
					fmt.Printf("\n----------------------------------------------------------------------\nresource %s not found in cluster\n----------------------------------------------------------------------\n", resourcePath)
				}
				return nil, fmt.Errorf("%s not found in cluster", resourcePath)
			}
		}
	}
	return resources, nil
}

func whenClusterIsFalse(resourcePaths []string, policyReport bool) ([]*unstructured.Unstructured, error) {
	resources := make([]*unstructured.Unstructured, 0)
	for _, resourcePath := range resourcePaths {
		resourceBytes, err := getFileBytes(resourcePath)
		if err != nil {
			if policyReport {
				log.Log.V(3).Info(fmt.Sprintf("failed to load resources: %s.", resourcePath), "error", err)
			} else {
				fmt.Printf("\n----------------------------------------------------------------------\nfailed to load resources: %s. \nerror: %s\n----------------------------------------------------------------------\n", resourcePath, err)
			}
			continue
		}

		getResources, err := GetResource(resourceBytes)
		if err != nil {
			return nil, err
		}

		resources = append(resources, getResources...)
	}
	return resources, nil
}

// GetResourcesWithTest with gets matched resources by the given policies
func GetResourcesWithTest(fs billy.Filesystem, policies []*v1.ClusterPolicy, resourcePaths []string, isGit bool, policyResourcePath string) ([]*unstructured.Unstructured, error) {
	resources := make([]*unstructured.Unstructured, 0)
	var resourceTypesMap = make(map[string]bool)
	var resourceTypes []string
	for _, policy := range policies {
		for _, rule := range policy.Spec.Rules {
			for _, kind := range rule.MatchResources.Kinds {
				resourceTypesMap[kind] = true
			}
		}
	}
	for kind := range resourceTypesMap {
		resourceTypes = append(resourceTypes, kind)
	}
	if len(resourcePaths) > 0 {
		for _, resourcePath := range resourcePaths {
			var resourceBytes []byte
			var err error
			if isGit {
				filep, err := fs.Open(filepath.Join(policyResourcePath, resourcePath))
				if err != nil {
					fmt.Printf("Unable to open resource file: %s. error: %s", resourcePath, err)
					continue
				}
				resourceBytes, err = ioutil.ReadAll(filep)
			} else {
				resourceBytes, err = getFileBytes(resourcePath)
			}
			if err != nil {
				fmt.Printf("\n----------------------------------------------------------------------\nfailed to load resources: %s. \nerror: %s\n----------------------------------------------------------------------\n", resourcePath, err)
				continue
			}

			getResources, err := GetResource(resourceBytes)
			if err != nil {
				return nil, err
			}

			for _, resource := range getResources {
				resources = append(resources, resource)
			}
		}
	}
	return resources, nil
}

// GetResource converts raw bytes to unstructured object
func GetResource(resourceBytes []byte) ([]*unstructured.Unstructured, error) {
	resources := make([]*unstructured.Unstructured, 0)
	var getErrString string

	files, splitDocError := utils.SplitYAMLDocuments(resourceBytes)
	if splitDocError != nil {
		return nil, splitDocError
	}

	for _, resourceYaml := range files {
		resource, err := convertResourceToUnstructured(resourceYaml)
		if err != nil {
			if strings.Contains(err.Error(), "Object 'Kind' is missing") {
				log.Log.V(3).Info("skipping resource as kind not found")
				continue
			}
			getErrString = getErrString + err.Error() + "\n"
		}
		resources = append(resources, resource)
	}

	if getErrString != "" {
		return nil, errors.New(getErrString)
	}

	return resources, nil
}

func getResourcesOfTypeFromCluster(resourceTypes []string, dClient *client.Client, namespace string) (map[string]*unstructured.Unstructured, error) {
	r := make(map[string]*unstructured.Unstructured)

	for _, kind := range resourceTypes {
		resourceList, err := dClient.ListResource("", kind, namespace, nil)
		if err != nil {
			continue
		}

		version := resourceList.GetAPIVersion()
		for _, resource := range resourceList.Items {
			key := kind + "-" + resource.GetNamespace() + "-" + resource.GetName()
			r[key] = resource.DeepCopy()
			resource.SetGroupVersionKind(schema.GroupVersionKind{
				Group:   "",
				Version: version,
				Kind:    kind,
			})
		}
	}
	return r, nil
}

func getFileBytes(path string) ([]byte, error) {

	var (
		file []byte
		err  error
	)

	if IsHttpRegex.MatchString(path) {
		resp, err := http.Get(path)
		if err != nil {
			return nil, err
		}
		defer resp.Body.Close()

		if resp.StatusCode != http.StatusOK {
			return nil, err
		}

		file, err = ioutil.ReadAll(resp.Body)
		if err != nil {
			return nil, err
		}
	} else {
		file, err = ioutil.ReadFile(path)
		if err != nil {
			return nil, err
		}
	}

	return file, err
}

func convertResourceToUnstructured(resourceYaml []byte) (*unstructured.Unstructured, error) {
	decode := scheme.Codecs.UniversalDeserializer().Decode
	_, metaData, decodeErr := decode(resourceYaml, nil, nil)

	if decodeErr != nil {
		if !strings.Contains(decodeErr.Error(), "no kind") {
			return nil, decodeErr
		}
	}

	resourceJSON, err := yaml.YAMLToJSON(resourceYaml)
	if err != nil {
		return nil, err
	}

	resource, err := engineutils.ConvertToUnstructured(resourceJSON)
	if err != nil {
		return nil, err
	}

	if decodeErr == nil {
		resource.SetGroupVersionKind(*metaData)
	}

	if resource.GetNamespace() == "" {
		resource.SetNamespace("default")
	}
	return resource, nil
}

// getKindsFromPolicy will return the kinds from policy match block
func getKindsFromPolicy(rule v1.Rule) map[string]bool {
	var resourceTypesMap = make(map[string]bool)
	for _, kind := range rule.MatchResources.Kinds {
		if strings.Contains(kind, "/") {
			lastElement := kind[strings.LastIndex(kind, "/")+1:]
			resourceTypesMap[lastElement] = true
		}
		resourceTypesMap[kind] = true
	}

	if rule.MatchResources.Any != nil {
		for _, resFilter := range rule.MatchResources.Any {
			for _, kind := range resFilter.ResourceDescription.Kinds {
				if strings.Contains(kind, "/") {
					lastElement := kind[strings.LastIndex(kind, "/")+1:]
					resourceTypesMap[lastElement] = true
				}
				resourceTypesMap[kind] = true
			}
		}
	}

	if rule.MatchResources.All != nil {
		for _, resFilter := range rule.MatchResources.All {
			for _, kind := range resFilter.ResourceDescription.Kinds {
				if strings.Contains(kind, "/") {
					lastElement := kind[strings.LastIndex(kind, "/")+1:]
					resourceTypesMap[lastElement] = true
				}
				resourceTypesMap[kind] = true
			}
		}
	}
	return resourceTypesMap
}<|MERGE_RESOLUTION|>--- conflicted
+++ resolved
@@ -10,7 +10,6 @@
 
 	"github.com/go-git/go-billy/v5"
 	v1 "github.com/kyverno/kyverno/pkg/api/kyverno/v1"
-	"github.com/kyverno/kyverno/pkg/common"
 	client "github.com/kyverno/kyverno/pkg/dclient"
 	engineutils "github.com/kyverno/kyverno/pkg/engine/utils"
 	"github.com/kyverno/kyverno/pkg/utils"
@@ -33,13 +32,7 @@
 
 	for _, policy := range policies {
 		for _, rule := range policy.Spec.Rules {
-<<<<<<< HEAD
-			for _, kind := range rule.MatchResources.Kinds {
-				resourceTypesMap[common.GetFormatedKind(kind)] = true
-			}
-=======
 			resourceTypesMap = getKindsFromPolicy(rule)
->>>>>>> dfd9a8d6
 		}
 	}
 
@@ -285,9 +278,9 @@
 	for _, kind := range rule.MatchResources.Kinds {
 		if strings.Contains(kind, "/") {
 			lastElement := kind[strings.LastIndex(kind, "/")+1:]
-			resourceTypesMap[lastElement] = true
-		}
-		resourceTypesMap[kind] = true
+			resourceTypesMap[strings.Title(lastElement)] = true
+		}
+		resourceTypesMap[strings.Title(kind)] = true
 	}
 
 	if rule.MatchResources.Any != nil {
@@ -295,7 +288,7 @@
 			for _, kind := range resFilter.ResourceDescription.Kinds {
 				if strings.Contains(kind, "/") {
 					lastElement := kind[strings.LastIndex(kind, "/")+1:]
-					resourceTypesMap[lastElement] = true
+					resourceTypesMap[strings.Title(lastElement)] = true
 				}
 				resourceTypesMap[kind] = true
 			}
@@ -307,9 +300,9 @@
 			for _, kind := range resFilter.ResourceDescription.Kinds {
 				if strings.Contains(kind, "/") {
 					lastElement := kind[strings.LastIndex(kind, "/")+1:]
-					resourceTypesMap[lastElement] = true
-				}
-				resourceTypesMap[kind] = true
+					resourceTypesMap[strings.Title(lastElement)] = true
+				}
+				resourceTypesMap[strings.Title(kind)] = true
 			}
 		}
 	}
