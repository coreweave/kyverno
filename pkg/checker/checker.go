--- conflicted
+++ resolved
@@ -59,11 +59,7 @@
 
 //Run runs the checker and verify the resource update
 func (t *LastReqTime) Run(pLister kyvernolister.ClusterPolicyLister, eventGen event.Interface, client *dclient.Client, defaultResync time.Duration, deadline time.Duration, stopCh <-chan struct{}) {
-<<<<<<< HEAD
-	glog.V(2).Infof("starting default resync for webhook checker with resync time %d", defaultResync)
-=======
 	glog.V(2).Infof("starting default resync for webhook checker with resync time %d nanoseconds", defaultResync)
->>>>>>> 4c55fe00
 	maxDeadline := deadline * time.Duration(MaxRetryCount)
 	ticker := time.NewTicker(defaultResync)
 	var statuscontrol StatusInterface
