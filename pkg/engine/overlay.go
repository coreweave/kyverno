--- conflicted
+++ resolved
@@ -24,18 +24,15 @@
 		return nil, err
 	}
 
-<<<<<<< HEAD
 	resourceInfo := ParseResourceInfoFromObject(rawResource)
 	patches, err := processOverlayPatches(resource, rule.Mutation.Overlay)
 	if err != nil && strings.Contains(err.Error(), "Conditions are not met") {
 		// glog.V(4).Infof("overlay pattern %s does not match resource %s/%s", rule.Mutation.Overlay, resourceUnstr.GetNamespace(), resourceUnstr.GetName())
 		glog.Infof("Resource does not meet conditions in overlay pattern, resource=%s, rule=%s\n", resourceInfo, rule.Name)
-=======
-	patches, err := processOverlayPatches(resource, rule.Mutation.Overlay)
-	if err != nil && strings.Contains(err.Error(), "Conditions are not met") {
-		glog.V(4).Infof("overlay pattern %s does not match resource %s/%s", rule.Mutation.Overlay, resourceUnstr.GetNamespace(), resourceUnstr.GetName())
->>>>>>> 2192703d
-		return nil, nil
+		// patches, err := processOverlayPatches(resource, rule.Mutation.Overlay)
+		// if err != nil && strings.Contains(err.Error(), "Conditions are not met") {
+		// 	glog.V(4).Infof("overlay pattern %s does not match resource %s/%s", rule.Mutation.Overlay, resourceUnstr.GetNamespace(), resourceUnstr.GetName())
+		// 	return nil, nil
 	}
 
 	return patches, err
