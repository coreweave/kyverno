--- conflicted
+++ resolved
@@ -88,12 +88,8 @@
 					glog.V(4).Infof(ruleResponse.Message)
 					continue
 				}
-<<<<<<< HEAD
-				glog.Infof("Mutate overlay in rule '%s' successfully applied on %s/%s/%s", rule.Name, resource.GetKind(), resource.GetNamespace(), resource.GetName())
-=======
 
 				glog.V(4).Infof("Mutate overlay in rule '%s' successfully applied on %s/%s/%s", rule.Name, resource.GetKind(), resource.GetNamespace(), resource.GetName())
->>>>>>> cf59326c
 			}
 
 			resp.PolicyResponse.Rules = append(resp.PolicyResponse.Rules, ruleResponse)
