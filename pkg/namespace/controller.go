--- conflicted
+++ resolved
@@ -39,13 +39,8 @@
 
 	//nsLister provides expansion to the namespace lister to inject GVK for the resource
 	nsLister NamespaceListerExpansion
-<<<<<<< HEAD
-	// nsListerSynced returns true if the Namespace store has been synced at least once
-	nsListerSynced cache.InformerSynced
-=======
 	// nsSynced returns true if the Namespace store has been synced at least once
 	nsSynced cache.InformerSynced
->>>>>>> 58cad2b8
 	// pvLister can list/get policy violation from the shared informer's store
 	pLister kyvernolister.ClusterPolicyLister
 	// pSynced retrns true if the Policy store has been synced at least once
